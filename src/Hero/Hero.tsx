import React from 'react'
import clsx from 'clsx'
import styles from './Hero.module.css'
import {LinkButton} from '../LinkButton'
import {Heading} from '../Heading'
import {Text} from '../Text'

type Action = {
  text: string
  href: string
}

export type HeroProps = {
  className?: string
  heading: string | React.ReactElement
  description?: string | React.ReactElement
  primaryAction: Action
  secondaryAction?: Action
  align?: 'start' | 'center'
}

export function Hero({className, heading, description, primaryAction, secondaryAction, align = 'start'}: HeroProps) {
  return (
<<<<<<< HEAD
    <div className={clsx(styles.Hero, styles[`Hero--align-${align}`], styles[`Hero--size-${size}`])}>
      <Heading className={styles['Hero-heading']} as={size === 'large' ? 'h1' : 'h2'}>
        {heading}
      </Heading>
      {description ? (
        <Text className={styles['Hero-description']} as="p" size="500" variant="muted">
=======
    <div className={clsx(styles.Hero, styles[`Hero--align-${align}`], className)}>
      <Heading className={styles['Hero-heading']} as="h1">
        {heading}
      </Heading>
      {description ? (
        <Text className={styles['Hero-description']} as="p" size="400" variant="muted">
>>>>>>> ca2d3002
          {description}
        </Text>
      ) : null}
      <div className={styles['Hero-actions']}>
        <LinkButton variant="primary" href={primaryAction.href}>
          {primaryAction.text}
        </LinkButton>
        {secondaryAction ? (
          <LinkButton variant="secondary" href={secondaryAction.href}>
            {secondaryAction.text}
          </LinkButton>
        ) : null}
      </div>
    </div>
  )
}<|MERGE_RESOLUTION|>--- conflicted
+++ resolved
@@ -21,21 +21,12 @@
 
 export function Hero({className, heading, description, primaryAction, secondaryAction, align = 'start'}: HeroProps) {
   return (
-<<<<<<< HEAD
-    <div className={clsx(styles.Hero, styles[`Hero--align-${align}`], styles[`Hero--size-${size}`])}>
-      <Heading className={styles['Hero-heading']} as={size === 'large' ? 'h1' : 'h2'}>
-        {heading}
-      </Heading>
-      {description ? (
-        <Text className={styles['Hero-description']} as="p" size="500" variant="muted">
-=======
     <div className={clsx(styles.Hero, styles[`Hero--align-${align}`], className)}>
       <Heading className={styles['Hero-heading']} as="h1">
         {heading}
       </Heading>
       {description ? (
         <Text className={styles['Hero-description']} as="p" size="400" variant="muted">
->>>>>>> ca2d3002
           {description}
         </Text>
       ) : null}
